# SaprotHub: Making Protein Modeling Accessible to All Biologists
<a href="https://www.biorxiv.org/content/10.1101/2024.05.24.595648v2"><img src="https://img.shields.io/badge/Paper-bioRxiv-green" style="max-width: 100%;"></a>
<a href="https://huggingface.co/SaProtHub"><img src="https://img.shields.io/badge/%F0%9F%A4%97%20Hugging%20Face-red?label=SaprotHub" style="max-width: 100%;"></a>
<a href="https://colab.research.google.com/github/westlake-repl/SaprotHub/blob/main/colab/SaprotHub.ipynb"><img src="Figure/colab-badge.svg" style="max-width: 100%;"></a>
<a href="https://cbirt.net/no-coding-required-saprothub-brings-protein-modeling-to-every-biologist/" alt="blog"><img src="https://img.shields.io/badge/Blog-Medium-purple" /></a> 
<a href="https://x.com/sokrypton/status/1795525127653986415"><img src="https://img.shields.io/badge/Twitter-blue?logo=twitter" style="max-width: 100%;"></a>

The repository is an official implementation of [SaprotHub: Making Protein Modeling Accessible to All Biologists](https://www.biorxiv.org/content/10.1101/2024.05.24.595648v1).

OPMC are under the construction...! But [ColabSaprot](https://colab.research.google.com/github/westlake-repl/SaprotHub/blob/main/colab/SaprotHub.ipynb) and [SaprotHub](https://huggingface.co/SaProtHub) are ready now. Try it and raise a question if you have.

Join us as an OPMC member [here](https://github.com/westlake-repl/SaprotHub/blob/main/Figure/OPMC.jpg)


## Deploy ColabSaprot on local server (for linux os)
For users who want to deploy ColabSaprot on their local server, please refer to [here](https://github.com/westlake-repl/SaprotHub/blob/main/local_server).

## Open Protein Modeling Consortium (OPMC)
The Open Protein Modeling Consortium (OPMC) is a collaborative initiative aimed at unifying the efforts of the protein
research community. Its mission is to facilitate the sharing and co-construction of resources, particularly 
individually trained models, and to advance protein modeling through collective contributions. OPMC provides a platform
that supports a wide range of protein function predictions, striving to make advanced protein modeling accessible to
researchers, regardless of their machine learning expertise.

### OPMC senior members
- Sergey Ovchinnikov, MIT
- Martin Steinegger, Seoul National University
- Kevin Yang, Microsoft
<<<<<<< HEAD
- Michael Heinzinger, Technical University of Munich
- Pascal Notin, Harvard Medical School
=======
- Michael Heinzinger, Technische Universität München
- Pascal Notin, Harvard University
>>>>>>> 24321f76
- Pranam Chatterjee, Duke University
- Jia Zheng, Westlake University
- Stan Z. Li, Westlake University
- Xing Chang, Westlake University

## FAQs
### Q1: It seems like OPMC and SaprotHub are intertwined but not exactly the same.
Yes, OPMC is a grand goal, and in this paper, it is primarily presented as a concept and vision. The paper introduces 
OPMC and implements SaprotHub as a pioneering example to drive the initial realization of OPMC. 
Achieving a broader implementation of OPMC requires continuous efforts from the entire community.

### Q2:  I'm very interested in the OPMC side of this project? Would I be able to support OMPC independently?
Yes, you can. OPMC is not tied exclusively to SaprotHub. SaprotHub serves as an initial implementation case within the
broader OPMC concept. We also welcome the inclusion of new protein models in OPMC. There are generally two ways to
contribute: either independently of SaprotHub, such as building ESMHub or ProtTransHub, or by joining SaprotHub. While
SaprotHub is named after its first model, Saprot, it is not limited to Saprot alone and welcomes the inclusion of 
other  language models. The concept of OPMC originated from the SaprotHub paper, so if you would like your protein 
model to be part of OPMC or if you adopt the similar construction approach of SaprotHub, we encourage you to cite the
source paper. Also see Q9.

### Q3: What's the relation between OPMC and the OpenFold Consortium?
The goal of the OpenFold Consortium is to develop free and open-source software tools. This differs from the goals of
OPMC. OPMC aims to make it easy for all biologists (especially those without machine learning backgrounds and coding
skills) to train their own protein models, and to share these models with the community members, allowing for 
integration and collaborative development on top of the existing community models.

Additionally, so far, the OpenFold Consortium seems to be focusing more on protein structure prediction, while OPMC
is more focused on protein function prediction. Furthermore, the number of protein function task categories is far 
greater than the number of structure tasks. As a result, biologists often have to fine-tune large pre-trained protein 
models based on their own training data, which is a key feature of OPMC.

### Q4: Is the idea to create a company that provides the resources for biologists to do model training? I'm unsure the vision here, since a lot of model training is resource and data constrained. It would be hard to create something where "every biologist to train their own AI models with just a few clicks." Who would provide the resources in this case?
No, the primary motivation behind OPMC is to enable biologists to participate in protein model training and 
collaborative development, without direct involvement of creating a company or commercial operation.

Currently, we do not provide free training resources. Users have the option to purchase GPUs, such as the A100, on 
platforms like Colab. OPMC primarily supports fine-tuning tasks or direct prediction tasks for protein language models,
rather than pre-training. These tasks typically do not require excessively expensive computational power. With a 
budget of around $10, one can easily complete training and prediction tasks on several thousand samples. This cost 
is manageable for most individuals and academic institutions. There are also free GPU resources in Colab but they 
may not be sufficient for some of your tasks.

In the future, we may explore options such as applying for funding or accepting donations to provide some free 
computational resources to users. Please note that the purpose of SaprotHub and OPMC is not to provide free computational
resources. 

### Q5: We are open sourcing models as well, so it would be interesting to collaborate once we release these models. However, it seems like currently the hub is geared towards SaProt as the main model of choice.
Saprot is the first model to join the hub, so we named it SaprotHub. However, SaprotHub can also accept other protein
models, such as ESM. Of course, you can also independently develop your own model hub. In the future, we will create
a webpage for OPMC that will include all the participating models.

The reason we adopted the Saprot model is that it is a near-universal model, capable of supporting any protein and 
residue-level prediction task, including regression, classification, ranking, as well as zero-shot mutational effect
prediction and sequence design tasks. Saprot is also the state-of-the-art protein language model in the community.

Additionally, we also hope to include as many other protein language models as possible, but due to limited human
resources, we are unable to integrate all the existing protein language models. This is precisely the purpose of 
building a community (the development of ColabSaprot took us approximately 4 months. Of course, with the open-sourcing
of ColabSaprot, it will be much easier to implement similar functionality for other protein language models).

We believe that with the joint efforts of the entire community, the OPMC community store can become more diverse, 
and biologists can choose the models that best suit their needs. Therefore, we sincerely invite researchers who are
interested in OPMC to join us, and if you have better suggestions, we welcome you to join us in co-building OPMC.

### Q6: ESM, AlphaFold, and Openfold models are not mentioned in the hub.
OPMC mainly focuses on protein function prediction. So ESM is a good fit, AlphaFold and OpenFold target at protein 
structure prediction, and could be independent of OPMC or SaprotHub. But please note that developing another ColabESM 
will also take some time, and we welcome researchers to integrate the ESM or other models onto the hub.

### Q7: How do you foresee collaborating and sharing other open models?
The SaprotHub paper primarily focuses on collaboration and sharing within the framework of one backbone model, as this
can greatly reduce storage and communication costs by leveraging Adapter technique – users just need to operate on the
adapters rather than the large backbone model. Since these models are based on the same backbone network, the input
format, network and parameter interfaces are more consistent, which serves as the basic for community sharing, 
collaboration and co-construction.

As for sharing between different backbone models, this remains a challenge at the moment, although it is an 
interesting research direction without an ideal solution yet. For example, if users want to collaborate between 
ESM15B and Saprot650M, they would need to upload and download the two complete models, significantly increasing 
communication and maintenance costs. As the number of models integrated increases, the demand on GPU performance 
would also increase rapidly. 

However, by using the same backbone model and the Adapter mechanism, these difficulties can be elegantly solved. The
Adapters in SaprotHub is just like grafting techniques in biology. Just as a single tree can bear different kinds of 
fruit, Saprot acts like the trunk, and the adapters for various downstream tasks resemble the different fruits on the
Saprot tree.

Additionally, due to the differences in model architecture, input, and output across different models, it is difficult
to design a unified interface. Therefore, this paper serves as an initial exploration of OPMC and does not cover 
collaboration between different backbone models. This may require more effort from the community, but holds promise 
for the future.

### Q8: How does this differentiate SaprotHub from Hugging Face?
SaprotHub primarily focuses on storing lightweight Adapters, whereas Hugging Face stores complete pre-trained models.
SaprotHub adopts the Adapter mechanism, which enables biologists to easily share, co-develop, and collaborate within
ColabSaprot.

The goal of SaprotHub is to allow all biologists to train their own protein models even without machine learning and 
coding background, while Hugging Face's objective is to open-source the model weights without considering the easy 
training aspect.

SaprotHub is dedicated to establishing the AI model community for proteins, while Hugging Face has a broader scope.
Therefore, SaprotHub's Adapter store can be built on top of Hugging Face or developed independently.


### Q9: If I develop other protein language models (PLMs) and online platforms following SaprotHub and ColabSaprot, can I be an author on the SaprotHub paper?

All OPMC members will be listed as authors in the SaprotHub paper before its final revision, which is expected to take 4-12 months. Author's name will be included in the paper. Please note that eligibility to become an OPMC member is determined by the steering committee.

If an author of the SaprotHub paper is acknowledged for their contribution in developing a different protein language model (whether it's a new model or an existing one) that is not related to SaprotHub's functions, it is required that they acknowledge this new protein language model as automatically being part of the OPMC framework. 
In case they publish a paper, just menton this somewhere in the paper. Additionally, any future scientific literature that utilizes this language model for their research should also cite the SaprotHub paper as a reference of OPMC.

### Q10: How to be a member of OPMC or an author of SaprotHub.

Before the final revision of SaprotHub, all OPMC members will be automatically included as authors. However, after the publication of SaprotHub, individuals can still join OPMC but will not be able to be listed as authors in the paper, as it is subject to the requirements of the journal publication - the final version needs to determine the author list.

Regarding how to join OPMC, please refer to: [here](https://github.com/westlake-repl/SaprotHub/blob/main/Figure/OPMC.jpg). 

All in all, if you can come up with some cool ideas or novel ways to enhance the impact and influence of Saprot, ColabSaprot, SaprotHub, or OPMC, you may have the opportunity to be listed as an author.

### Q11: If I have made a lot of valuable contributions to OPMC, can I become an OPMC member together with my supervisor?

Yes. If you have made significant valuable contributions to OPMC, it is possible to become an OPMC member alongside your PhD/postgraduate or internship supervisor. However, the acceptance of your contributions and membership status will be determined by the steering committee. Generally, in such cases, you would need to demonstrate more substantial contributions compared to regular OPMC members. You need to provide official documentation of your relationship with your supervisor, such as an official letter or document confirming their role and support.

### Q11: Can I use copy the code of ColabSaprot for my own protein language model to build another ColabPLM?

Yes, you can. But you need to agree to join OPMC, and all papers that use your ColabPLM for research are encouraged to cite the SaprotHub paper, which is the source literature of OPMC.

### Q13: Would the paper be submitted to a journal.
Yes, we plan to submit it to Nature Methods in the form of brief communication. The editor-in-chief of NBT said that the author list of OPMC could be confirmed in the final version. So you have several months time to contribute and join us.<|MERGE_RESOLUTION|>--- conflicted
+++ resolved
@@ -26,13 +26,8 @@
 - Sergey Ovchinnikov, MIT
 - Martin Steinegger, Seoul National University
 - Kevin Yang, Microsoft
-<<<<<<< HEAD
-- Michael Heinzinger, Technical University of Munich
-- Pascal Notin, Harvard Medical School
-=======
 - Michael Heinzinger, Technische Universität München
 - Pascal Notin, Harvard University
->>>>>>> 24321f76
 - Pranam Chatterjee, Duke University
 - Jia Zheng, Westlake University
 - Stan Z. Li, Westlake University
